--- conflicted
+++ resolved
@@ -4,11 +4,7 @@
 
 object Version {
   // Upcoming release, or current if we're on a master / hotfix branch
-<<<<<<< HEAD
-  val cromwellVersion = "23"
-=======
   val cromwellVersion = "24"
->>>>>>> 26ade632
 
   // Adapted from SbtGit.versionWithGit
   def cromwellVersionWithGit: Seq[Setting[_]] =
