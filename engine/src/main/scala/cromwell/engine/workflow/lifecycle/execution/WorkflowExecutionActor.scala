--- conflicted
+++ resolved
@@ -17,21 +17,13 @@
 import cromwell.engine.workflow.lifecycle.{EngineLifecycleActorAbortCommand, EngineLifecycleActorAbortedResponse}
 import cromwell.engine.{ContinueWhilePossible, EngineWorkflowDescriptor}
 import cromwell.services.metadata.MetadataService.{MetadataPutAcknowledgement, MetadataPutFailed}
-<<<<<<< HEAD
-import cromwell.util.{StopAndLogSupervisor, TryUtil}
-=======
 import cromwell.util.StopAndLogSupervisor
->>>>>>> 26ade632
 import cromwell.webservice.EngineStatsActor
 import lenthall.exception.ThrowableAggregation
 import lenthall.util.TryUtil
 import net.ceedubs.ficus.Ficus._
-<<<<<<< HEAD
-import wdl4s.values.{WdlArray, WdlValue}
-=======
 import wdl4s.values.{WdlArray, WdlBoolean, WdlOptionalValue, WdlValue, WdlString}
 import org.apache.commons.lang3.StringUtils
->>>>>>> 26ade632
 import wdl4s.{Scope, _}
 
 import scala.annotation.tailrec
@@ -72,11 +64,7 @@
     WorkflowExecutionPendingState,
     WorkflowExecutionActorData(
       workflowDescriptor,
-<<<<<<< HEAD
-      executionStore = ExecutionStore(workflowDescriptor.backendDescriptor.workflow, workflowDescriptor.inputs),
-=======
       executionStore = ExecutionStore(workflowDescriptor.backendDescriptor.workflow, workflowDescriptor.knownValues),
->>>>>>> 26ade632
       backendJobExecutionActors = Map.empty,
       engineCallExecutionActors = Map.empty,
       subWorkflowExecutionActors = Map.empty,
@@ -117,14 +105,11 @@
         // Declaration
     case Event(DeclarationEvaluationSucceededResponse(jobKey, callOutputs), stateData) =>
       handleDeclarationEvaluationSuccessful(jobKey, callOutputs, stateData)
-<<<<<<< HEAD
-=======
         // Conditional
     case Event(BypassedCallResults(callOutputs), stateData) =>
       handleCallBypassed(callOutputs, stateData)
     case Event(BypassedDeclaration(declKey), stateData) =>
       handleDeclarationEvaluationSuccessful(declKey, WdlOptionalValue.none(declKey.scope.wdlType), stateData)
->>>>>>> 26ade632
 
       // Failure
         // Initialization
@@ -275,30 +260,18 @@
   }
   
   private def handleWorkflowSuccessful(data: WorkflowExecutionActorData) = {
-<<<<<<< HEAD
-    import cromwell.util.JsonFormatting.WdlValueJsonFormatter._
-    import spray.json._
-    
-     val (response, finalState) = workflowDescriptor.workflow.evaluateOutputs(
-      workflowDescriptor.inputs,
-=======
     import WorkflowExecutionActor.EnhancedWorkflowOutputs
     import cromwell.util.JsonFormatting.WdlValueJsonFormatter._
     import spray.json._
 
      val (response, finalState) = workflowDescriptor.workflow.evaluateOutputs(
       workflowDescriptor.knownValues,
->>>>>>> 26ade632
       data.expressionLanguageFunctions,
       data.outputStore.fetchNodeOutputEntries
     ) map { workflowOutputs =>
        workflowLogger.info(
          s"""Workflow ${workflowDescriptor.workflow.unqualifiedName} complete. Final Outputs:
-<<<<<<< HEAD
-             |${workflowOutputs.toJson.prettyPrint}""".stripMargin
-=======
              |${workflowOutputs.stripLarge.toJson.prettyPrint}""".stripMargin
->>>>>>> 26ade632
        )
        pushWorkflowOutputMetadata(workflowOutputs)
        (WorkflowExecutionSucceededResponse(data.jobExecutionMap, workflowOutputs mapValues JobOutput.apply), WorkflowExecutionSuccessfulState)
@@ -325,7 +298,6 @@
       workflowLogger.warn(s"Exhausted maximum number of retries for job ${jobKey.tag}. Failing.")
       goto(WorkflowExecutionFailedState) using stateData.mergeExecutionDiff(WorkflowExecutionDiff(Map(jobKey -> ExecutionStatus.Failed))).removeCallExecutionActor(jobKey)
     }
-<<<<<<< HEAD
   }
 
   private def handleCallSuccessful(jobKey: JobKey, outputs: CallOutputs, data: WorkflowExecutionActorData, jobExecutionMap: JobExecutionMap) = {
@@ -335,17 +307,6 @@
   private def handleDeclarationEvaluationSuccessful(key: DeclarationKey, value: WdlValue, data: WorkflowExecutionActorData) = {
     handleExecutionSuccess(data.declarationEvaluationSuccess(key, value))
   }
-  
-=======
-  }
-
-  private def handleCallSuccessful(jobKey: JobKey, outputs: CallOutputs, data: WorkflowExecutionActorData, jobExecutionMap: JobExecutionMap) = {
-    handleExecutionSuccess(data.callExecutionSuccess(jobKey, outputs).addExecutions(jobExecutionMap))
-  }
-  
-  private def handleDeclarationEvaluationSuccessful(key: DeclarationKey, value: WdlValue, data: WorkflowExecutionActorData) = {
-    handleExecutionSuccess(data.declarationEvaluationSuccess(key, value))
-  }
 
   private def handleCallBypassed(callOutputs: Map[CallKey, CallOutputs], data: WorkflowExecutionActorData) = {
     def foldFunc(d: WorkflowExecutionActorData, output: (CallKey, CallOutputs)) = d.callExecutionSuccess(output._1, output._2)
@@ -354,7 +315,6 @@
     handleExecutionSuccess(updatedData)
   }
 
->>>>>>> 26ade632
   private def handleExecutionSuccess(data: WorkflowExecutionActorData) = {
     data.workflowCompletionStatus match {
       case Some(ExecutionStatus.Done) =>
@@ -394,14 +354,9 @@
       case k: CallKey if isInBypassedScope(k, data) => processBypassedScope(k, data)
       case k: DeclarationKey if isInBypassedScope(k, data) => processBypassedScope(k, data)
       case k: BackendJobDescriptorKey => processRunnableJob(k, data)
-<<<<<<< HEAD
-      case k: ScatterKey => processRunnableScatter(k, data)
-      case k: CollectorKey => processRunnableCollector(k, data)
-=======
       case k: ScatterKey => processRunnableScatter(k, data, isInBypassedScope(k, data))
       case k: ConditionalKey => processRunnableConditional(k, data)
       case k: CollectorKey => processRunnableCollector(k, data, isInBypassedScope(k, data))
->>>>>>> 26ade632
       case k: SubWorkflowKey => processRunnableSubWorkflow(k, data)
       case k: StaticDeclarationKey => processRunnableStaticDeclaration(k)
       case k: DynamicDeclarationKey => processRunnableDynamicDeclaration(k, data)
@@ -416,27 +371,16 @@
         // Update the metadata for the jobs we just sent to EJEAs (they'll start off queued up waiting for tokens):
         pushQueuedCallMetadata(diffs)
         if (diffs.exists(_.containsNewEntry)) {
-<<<<<<< HEAD
-          startRunnableScopes(data.mergeExecutionDiffs(diffs))
-        } else {
-          data.mergeExecutionDiffs(diffs)
-=======
           val newData = data.mergeExecutionDiffs(diffs)
           startRunnableScopes(newData)
         } else {
           val result = data.mergeExecutionDiffs(diffs)
           result
->>>>>>> 26ade632
         }
       case Failure(e) => throw new RuntimeException("Unexpected engine failure", e)
     }
   }
 
-<<<<<<< HEAD
-  def processRunnableStaticDeclaration(declaration: StaticDeclarationKey) = {
-    self ! DeclarationEvaluationSucceededResponse(declaration, declaration.value)
-    Success(WorkflowExecutionDiff(Map(declaration -> ExecutionStatus.Running)))
-=======
   private def isInBypassedScope(jobKey: JobKey, data: WorkflowExecutionActorData) = {
     // This is hugely ripe for optimization, if it becomes a bottleneck
     def isBypassedConditional(conditional: If, executionStore: ExecutionStore): Boolean = {
@@ -454,29 +398,8 @@
       case _ => false
     }
     result
->>>>>>> 26ade632
-  }
-  
-  def processRunnableDynamicDeclaration(declaration: DynamicDeclarationKey, data: WorkflowExecutionActorData) = {
-    val scatterMap = declaration.index flatMap { i =>
-      // Will need update for nested scatters
-      declaration.scope.ancestry collectFirst { case s: Scatter => Map(s -> i) }
-    } getOrElse Map.empty[Scatter, Int]
-
-<<<<<<< HEAD
-    val lookup = declaration.scope.lookupFunction(
-      workflowDescriptor.workflowInputs,
-      data.expressionLanguageFunctions,
-      data.outputStore.fetchNodeOutputEntries,
-      scatterMap
-    )
-    
-    declaration.requiredExpression.evaluate(lookup, data.expressionLanguageFunctions) match {
-      case Success(result) => self ! DeclarationEvaluationSucceededResponse(declaration, result)
-      case Failure(ex) => self ! DeclarationEvaluationFailedResponse(declaration, ex)
-    }
-
-=======
+  }
+
   def processBypassedScope(jobKey: JobKey, data: WorkflowExecutionActorData): Try[WorkflowExecutionDiff] = {
     self ! bypassedScopeResults(jobKey)
     Success(WorkflowExecutionDiff(Map(jobKey -> ExecutionStatus.Running)))
@@ -512,7 +435,6 @@
       case Failure(ex) => self ! DeclarationEvaluationFailedResponse(declaration, ex)
     }
 
->>>>>>> 26ade632
     Success(WorkflowExecutionDiff(Map(declaration -> ExecutionStatus.Running)))
   }
 
@@ -550,38 +472,6 @@
         callCacheReadActor, jobTokenDispenserActor, backendSingletonCollection, initializationData, restarting),
       s"SubWorkflowExecutionActor-${key.tag}"
     )
-<<<<<<< HEAD
-
-    context watch sweaRef
-    pushNewCallMetadata(key, None)
-    sweaRef ! SubWorkflowExecutionActor.Execute
-    
-    Success(WorkflowExecutionDiff(executionStoreChanges = Map(key -> ExecutionStatus.QueuedInCromwell),
-      engineJobExecutionActorAdditions = Map(sweaRef -> key)))
-  }
-
-  private def processRunnableScatter(scatterKey: ScatterKey, data: WorkflowExecutionActorData): Try[WorkflowExecutionDiff] = {
-    val lookup = scatterKey.scope.lookupFunction(
-      workflowDescriptor.workflowInputs,
-      data.expressionLanguageFunctions,
-      data.outputStore.fetchNodeOutputEntries
-    )
-
-    scatterKey.scope.collection.evaluate(lookup, data.expressionLanguageFunctions) map {
-      case a: WdlArray => WorkflowExecutionDiff(scatterKey.populate(a.value.size, workflowDescriptor.inputs) + (scatterKey -> ExecutionStatus.Done))
-      case v: WdlValue => throw new RuntimeException("Scatter collection must evaluate to an array")
-    }
-  }
-
-  private def processRunnableCollector(collector: CollectorKey, data: WorkflowExecutionActorData): Try[WorkflowExecutionDiff] = {
-    val shards = data.executionStore.findShardEntries(collector) collect { 
-      case (k: CallKey, v) if v == ExecutionStatus.Done => k 
-      case (k: DynamicDeclarationKey, v) if v == ExecutionStatus.Done => k 
-    }
-    data.outputStore.generateCollectorOutput(collector, shards) match {
-      case Failure(e) => Failure(new RuntimeException(s"Failed to collect output shards for call ${collector.tag}"))
-      case Success(outputs) => self ! ScatterCollectionSucceededResponse(collector, outputs)
-=======
 
     context watch sweaRef
     pushNewCallMetadata(key, None)
@@ -643,7 +533,6 @@
           outputs map { output => (output._1, JobOutput(WdlOptionalValue.none(output._2.wdlValue.wdlType) )) }
         } else outputs
         self ! ScatterCollectionSucceededResponse(collector, adjustedOutputs)
->>>>>>> 26ade632
         Success(WorkflowExecutionDiff(Map(collector -> ExecutionStatus.Starting)))
     }
   }
@@ -708,104 +597,6 @@
   private case class JobInitializationFailed(jobKey: JobKey, throwable: Throwable)
 
   private case class ScatterCollectionFailedResponse(collectorKey: CollectorKey, throwable: Throwable)
-<<<<<<< HEAD
-
-  private case class ScatterCollectionSucceededResponse(collectorKey: CollectorKey, outputs: CallOutputs)
-  
-  private case class DeclarationEvaluationSucceededResponse(declarationKey: DeclarationKey, value: WdlValue)
-  
-  private case class DeclarationEvaluationFailedResponse(declarationKey: DeclarationKey, reason: Throwable)
-
-  case class SubWorkflowSucceededResponse(key: SubWorkflowKey, jobExecutionMap: JobExecutionMap, outputs: CallOutputs)
-
-  case class SubWorkflowFailedResponse(key: SubWorkflowKey, jobExecutionMap: JobExecutionMap, reason: Throwable)
-
-  case class SubWorkflowAbortedResponse(key: SubWorkflowKey, jobExecutionMap: JobExecutionMap)
-
-  /**
-    * Internal ADTs
-    */
-  case class ScatterKey(scope: Scatter) extends JobKey {
-    override val index = None
-    // When scatters are nested, this might become Some(_)
-    override val attempt = 1
-    override val tag = scope.unqualifiedName
-
-    /**
-      * Creates a sub-ExecutionStore with Starting entries for each of the scoped children.
-      *
-      * @param count Number of ways to scatter the children.
-      * @return ExecutionStore of scattered children.
-      */
-    def populate(count: Int, workflowCoercedInputs: WorkflowCoercedInputs): Map[JobKey, ExecutionStatus.Value] = {
-      val keys = this.scope.children flatMap {
-        explode(_, count, workflowCoercedInputs)
-      }
-      keys map {
-        _ -> ExecutionStatus.NotStarted
-      } toMap
-    }
-
-    private def explode(scope: Scope, count: Int, workflowCoercedInputs: WorkflowCoercedInputs): Seq[JobKey] = {
-      scope match {
-        case call: TaskCall =>
-          val shards = (0 until count) map { i => BackendJobDescriptorKey(call, Option(i), 1) }
-          shards :+ CollectorKey(call)
-        case call: WorkflowCall =>
-          val shards = (0 until count) map { i => SubWorkflowKey(call, Option(i), 1) }
-          shards :+ CollectorKey(call)
-        case declaration: Declaration =>
-          val shards = (0 until count) map { i => DeclarationKey(declaration, Option(i), workflowCoercedInputs) }
-          shards :+ CollectorKey(declaration)
-        case scatter: Scatter =>
-          throw new UnsupportedOperationException("Nested Scatters are not supported (yet) ... but you might try a sub workflow to achieve the same effect!")
-        case e =>
-          throw new UnsupportedOperationException(s"Scope ${e.getClass.getName} is not supported.")
-      }
-    }
-  }
-
-  // Represents a scatter collection for a call in the execution store
-  case class CollectorKey(scope: Scope with GraphNode) extends JobKey {
-    override val index = None
-    override val attempt = 1
-    override val tag = s"Collector-${scope.unqualifiedName}"
-  }
-
-  case class SubWorkflowKey(scope: WorkflowCall, index: ExecutionIndex, attempt: Int) extends CallKey {
-    override val tag = s"SubWorkflow-${scope.unqualifiedName}:${index.fromIndex}:$attempt"
-  }
-
-  object DeclarationKey {
-    def apply(declaration: Declaration, index: ExecutionIndex, inputs: WorkflowCoercedInputs): DeclarationKey = {
-      inputs.find(_._1 == declaration.fullyQualifiedName) match {
-        case Some((_, value)) => StaticDeclarationKey(declaration, index, value)
-        case None => declaration.expression map { expression =>
-          DynamicDeclarationKey(declaration, index, expression)
-        } getOrElse {
-          throw new RuntimeException(s"Found a declaration ${declaration.fullyQualifiedName} without expression and without input value. This should have been a validation error.")
-        }
-      }
-    }
-  }
-    
-  sealed trait DeclarationKey extends JobKey {
-    override val attempt = 1
-    override val tag = s"Declaration-${scope.unqualifiedName}:${index.fromIndex}:$attempt"
-  }
-  
-  case class StaticDeclarationKey(scope: Declaration, index: ExecutionIndex, value: WdlValue) extends DeclarationKey
-  
-  case class DynamicDeclarationKey(scope: Declaration, index: ExecutionIndex, requiredExpression: WdlExpression) extends DeclarationKey
-
-  case class WorkflowExecutionException[T <: Throwable](exceptions: NonEmptyList[T]) extends ThrowableAggregation {
-    override val throwables = exceptions.toList
-    override val exceptionContext = s"WorkflowExecutionActor"
-  }
-
-  private lazy val DefaultMaxRetriesFallbackValue = 10
-
-=======
 
   private case class ScatterCollectionSucceededResponse(collectorKey: CollectorKey, outputs: CallOutputs)
   
@@ -944,7 +735,6 @@
 
   private lazy val DefaultMaxRetriesFallbackValue = 10
 
->>>>>>> 26ade632
   def props(workflowDescriptor: EngineWorkflowDescriptor,
             serviceRegistryActor: ActorRef,
             jobStoreActor: ActorRef,
@@ -957,8 +747,6 @@
     Props(WorkflowExecutionActor(workflowDescriptor, serviceRegistryActor, jobStoreActor, subWorkflowStoreActor,
       callCacheReadActor, jobTokenDispenserActor, backendSingletonCollection, initializationData, restarting)).withDispatcher(EngineDispatcher)
   }
-<<<<<<< HEAD
-=======
 
   implicit class EnhancedWorkflowOutputs(val outputs: Map[LocallyQualifiedName, WdlValue]) extends AnyVal {
     def maxStringLength = 1000
@@ -970,5 +758,4 @@
       else (k, v)
     }
   }
->>>>>>> 26ade632
 }