package cromwell.webservice.routes

import java.util.UUID

import akka.actor.{ActorRef, ActorRefFactory}
import akka.http.scaladsl.marshallers.sprayjson.SprayJsonSupport._
import akka.http.scaladsl.marshalling.ToResponseMarshallable
import akka.http.scaladsl.model._
import akka.http.scaladsl.server.Directives._
import akka.http.scaladsl.server.{ExceptionHandler, Route}
import akka.pattern.{AskTimeoutException, ask}
import akka.stream.ActorMaterializer
import akka.util.Timeout
import cats.data.NonEmptyList
import cats.data.Validated.{Invalid, Valid}
import com.typesafe.config.ConfigFactory
import common.exception.AggregatedMessageException
import common.util.VersionUtil
import cromwell.core.abort._
import cromwell.core.{path => _, _}
import cromwell.engine.backend.BackendConfiguration
import cromwell.engine.instrumentation.HttpInstrumentation
import cromwell.engine.workflow.WorkflowManagerActor.WorkflowNotFoundException
import cromwell.engine.workflow.lifecycle.execution.callcaching.CallCacheDiffActor.{BuiltCallCacheDiffResponse, CachedCallNotFoundException, CallCacheDiffActorResponse, FailedCallCacheDiffResponse}
import cromwell.engine.workflow.lifecycle.execution.callcaching.{CallCacheDiffActor, CallCacheDiffQueryParameter}
import cromwell.engine.workflow.workflowstore.SqlWorkflowStore.NotInOnHoldStateException
import cromwell.engine.workflow.workflowstore.{WorkflowStoreActor, WorkflowStoreEngineActor, WorkflowStoreSubmitActor}
import cromwell.server.CromwellShutdown
import cromwell.services.healthmonitor.HealthMonitorServiceActor.{GetCurrentStatus, StatusCheckResponse}
import cromwell.services.metadata.MetadataService._
import cromwell.webservice._
import cromwell.webservice.WorkflowJsonSupport._
import cromwell.webservice._
import cromwell.webservice.WebServiceUtils
import cromwell.webservice.WebServiceUtils.EnhancedThrowable
import cromwell.webservice.metadata.MetadataBuilderActor.{BuiltMetadataResponse, FailedMetadataResponse, MetadataBuilderActorResponse}
import net.ceedubs.ficus.Ficus._

import scala.concurrent.duration._
import scala.concurrent.{ExecutionContext, Future, TimeoutException}
import scala.io.Source
import scala.util.{Failure, Success, Try}

trait CromwellApiService extends HttpInstrumentation with MetadataRouteSupport with WomtoolRouteSupport with WebServiceUtils {
  import CromwellApiService._

  implicit def actorRefFactory: ActorRefFactory
  implicit val materializer: ActorMaterializer
  implicit val ec: ExecutionContext

  val workflowStoreActor: ActorRef
  val workflowManagerActor: ActorRef
  val serviceRegistryActor: ActorRef

  // Derive timeouts (implicit and not) from akka http's request timeout since there's no point in being higher than that
  implicit val duration = ConfigFactory.load().as[FiniteDuration]("akka.http.server.request-timeout")
  implicit val timeout: Timeout = duration

  val engineRoutes = concat(
    path("engine" / Segment / "stats") { _ =>
      get {
        completeResponse(StatusCodes.Forbidden, APIResponse.fail(new RuntimeException("The /stats endpoint is currently disabled.")), warnings = Seq.empty)
      }
    },
    path("engine" / Segment / "version") { _ =>
      get { complete(versionResponse) }
    },
    path("engine" / Segment / "status") { _ =>
      onComplete(serviceRegistryActor.ask(GetCurrentStatus).mapTo[StatusCheckResponse]) {
        case Success(status) =>
          val httpCode = if (status.ok) StatusCodes.OK else StatusCodes.InternalServerError
          complete(ToResponseMarshallable((httpCode, status.systems)))
        case Failure(e: TimeoutException) => e.failRequest(StatusCodes.ServiceUnavailable)
        case Failure(_) => new RuntimeException("Unable to gather engine status").failRequest(StatusCodes.InternalServerError)
      }
    }
  )

  val workflowRoutes =
    path("workflows" / Segment / "backends") { _ =>
      get { instrumentRequest { complete(ToResponseMarshallable(backendResponse)) } }
    } ~
    path("workflows" / Segment / "callcaching" / "diff") { _ =>
      parameterSeq { parameters =>
        get {
          instrumentRequest {
            CallCacheDiffQueryParameter.fromParameters(parameters) match {
              case Valid(queryParameter) =>
                val diffActor = actorRefFactory.actorOf(CallCacheDiffActor.props(serviceRegistryActor), "CallCacheDiffActor-" + UUID.randomUUID())
                onComplete(diffActor.ask(queryParameter).mapTo[CallCacheDiffActorResponse]) {
                  case Success(r: BuiltCallCacheDiffResponse) => complete(r.response)
                  case Success(r: FailedCallCacheDiffResponse) => r.reason.errorRequest(StatusCodes.InternalServerError)
                  case Failure(_: AskTimeoutException) if CromwellShutdown.shutdownInProgress() => serviceShuttingDownResponse
                  case Failure(e: CachedCallNotFoundException) => e.errorRequest(StatusCodes.NotFound)
                  case Failure(e: TimeoutException) => e.failRequest(StatusCodes.ServiceUnavailable)
                  case Failure(e) => e.errorRequest(StatusCodes.InternalServerError)
                }
              case Invalid(errors) =>
                val e = AggregatedMessageException("Wrong parameters for call cache diff query", errors.toList)
                e.errorRequest(StatusCodes.BadRequest)
            }
          }
        }
      }
    } ~
    path("workflows" / Segment / Segment / "timing") { (_, possibleWorkflowId) =>
      instrumentRequest {
        onComplete(validateWorkflowId(possibleWorkflowId, serviceRegistryActor)) {
          case Success(workflowId) => completeTimingRouteResponse(metadataLookupForTimingRoute(workflowId))
          case Failure(e: UnrecognizedWorkflowException) => e.failRequest(StatusCodes.NotFound)
          case Failure(e: InvalidWorkflowException) => e.failRequest(StatusCodes.BadRequest)
          case Failure(e) => e.failRequest(StatusCodes.InternalServerError)
        }
      }
    } ~
    path("workflows" / Segment / Segment / "abort") { (_, possibleWorkflowId) =>
      post {
        instrumentRequest {
          abortWorkflow(possibleWorkflowId, workflowStoreActor, workflowManagerActor)
        }
      }
    } ~
  path("workflows" / Segment) { _ =>
      post {
        instrumentRequest {
          entity(as[Multipart.FormData]) { formData =>
            submitRequest(formData, isSingleSubmission = true)
          }
        }
      }
    } ~
  path("workflows" / Segment / "batch") { _ =>
    post {
      instrumentRequest {
        entity(as[Multipart.FormData]) { formData =>
          submitRequest(formData, isSingleSubmission = false)
        }
      }
    }
  } ~
  path("workflows" / Segment / Segment / "releaseHold") { (_, possibleWorkflowId) =>
    post {
      instrumentRequest {
        val response = validateWorkflowId(possibleWorkflowId, serviceRegistryActor) flatMap { workflowId =>
          workflowStoreActor.ask(WorkflowStoreActor.WorkflowOnHoldToSubmittedCommand(workflowId)).mapTo[WorkflowStoreEngineActor.WorkflowOnHoldToSubmittedResponse]
        }
        onComplete(response){
          case Success(WorkflowStoreEngineActor.WorkflowOnHoldToSubmittedFailure(_, e: NotInOnHoldStateException)) => e.errorRequest(StatusCodes.Forbidden)
          case Success(WorkflowStoreEngineActor.WorkflowOnHoldToSubmittedFailure(_, e)) => e.errorRequest(StatusCodes.InternalServerError)
          case Success(r: WorkflowStoreEngineActor.WorkflowOnHoldToSubmittedSuccess) => completeResponse(StatusCodes.OK, toResponse(r.workflowId, WorkflowSubmitted), Seq.empty)
          case Failure(e: UnrecognizedWorkflowException) => e.failRequest(StatusCodes.NotFound)
          case Failure(e: InvalidWorkflowException) => e.failRequest(StatusCodes.BadRequest)
          case Failure(e) => e.errorRequest(StatusCodes.InternalServerError)
        }
      }
    }
  } ~ metadataRoutes


  private def metadataLookupForTimingRoute(workflowId: WorkflowId): Future[MetadataBuilderActorResponse] = {
    val includeKeys = NonEmptyList.of("start", "end", "executionStatus", "executionEvents", "subWorkflowMetadata")
    val readMetadataRequest = (w: WorkflowId) => GetSingleWorkflowMetadataAction(w, Option(includeKeys), None, expandSubWorkflows = true)

    metadataBuilderRegulatorActor.ask(readMetadataRequest(workflowId)).mapTo[MetadataBuilderActorResponse]
  }

  private def completeTimingRouteResponse(metadataResponse: Future[MetadataBuilderActorResponse]) = {
    onComplete(metadataResponse) {
      case Success(r: BuiltMetadataResponse) => {
        Try(Source.fromResource("workflowTimings/workflowTimings.html").mkString) match {
          case Success(wfTimingsContent) => complete(wfTimingsContent.replace("\"{{REPLACE_THIS_WITH_METADATA}}\"", r.response.toString))
          case Failure(e) => completeResponse(StatusCodes.InternalServerError, APIResponse.fail(new RuntimeException("Error while loading workflowTimings.html", e)), Seq.empty)
        }
      }
      case Success(r: FailedMetadataResponse) => r.reason.errorRequest(StatusCodes.InternalServerError)
      case Failure(_: AskTimeoutException) if CromwellShutdown.shutdownInProgress() => serviceShuttingDownResponse
      case Failure(e: TimeoutException) => e.failRequest(StatusCodes.ServiceUnavailable)
      case Failure(e) => e.failRequest(StatusCodes.InternalServerError)
    }
  }

  private def toResponse(workflowId: WorkflowId, workflowState: WorkflowState): WorkflowSubmitResponse = {
    WorkflowSubmitResponse(workflowId.toString, workflowState.toString)
  }

  private def submitRequest(formData: Multipart.FormData, isSingleSubmission: Boolean): Route = {

    def getWorkflowState(workflowOnHold: Boolean): WorkflowState = {
      if (workflowOnHold)
        WorkflowOnHold
      else WorkflowSubmitted
    }

    def askSubmit(command: WorkflowStoreActor.WorkflowStoreActorSubmitCommand, warnings: Seq[String], workflowState: WorkflowState): Route = {
      // NOTE: Do not blindly copy the akka-http -to- ask-actor pattern below without knowing the pros and cons.
      onComplete(workflowStoreActor.ask(command).mapTo[WorkflowStoreSubmitActor.WorkflowStoreSubmitActorResponse]) {
        case Success(w) =>
          w match {
            case WorkflowStoreSubmitActor.WorkflowSubmittedToStore(workflowId, _) =>
              completeResponse(StatusCodes.Created, toResponse(workflowId, workflowState), warnings)
            case WorkflowStoreSubmitActor.WorkflowsBatchSubmittedToStore(workflowIds, _) =>
              completeResponse(StatusCodes.Created, workflowIds.toList.map(toResponse(_, workflowState)), warnings)
            case WorkflowStoreSubmitActor.WorkflowSubmitFailed(throwable) =>
              throwable.failRequest(StatusCodes.BadRequest, warnings)
          }
        case Failure(_: AskTimeoutException) if CromwellShutdown.shutdownInProgress() => serviceShuttingDownResponse
        case Failure(e: TimeoutException) => e.failRequest(StatusCodes.ServiceUnavailable)
        case Failure(e) => e.failRequest(StatusCodes.InternalServerError, warnings)
      }
    }

    onComplete(materializeFormData(formData)) {
      case Success(data) =>
        PartialWorkflowSources.fromSubmitRoute(data, allowNoInputs = isSingleSubmission) match {
          case Success(workflowSourceFiles) if isSingleSubmission && workflowSourceFiles.size == 1 =>
            val warnings = workflowSourceFiles.flatMap(_.warnings)
            askSubmit(WorkflowStoreActor.SubmitWorkflow(workflowSourceFiles.head), warnings, getWorkflowState(workflowSourceFiles.head.workflowOnHold))
          // Catches the case where someone has gone through the single submission endpoint w/ more than one workflow
          case Success(workflowSourceFiles) if isSingleSubmission =>
            val warnings = workflowSourceFiles.flatMap(_.warnings)
            val e = new IllegalArgumentException("To submit more than one workflow at a time, use the batch endpoint.")
            e.failRequest(StatusCodes.BadRequest, warnings)
          case Success(workflowSourceFiles) =>
            val warnings = workflowSourceFiles.flatMap(_.warnings)
            askSubmit(
              WorkflowStoreActor.BatchSubmitWorkflows(NonEmptyList.fromListUnsafe(workflowSourceFiles.toList)),
              warnings, getWorkflowState(workflowSourceFiles.head.workflowOnHold))
          case Failure(t) => t.failRequest(StatusCodes.BadRequest)
        }
      case Failure(e: TimeoutException) => e.failRequest(StatusCodes.ServiceUnavailable)
      case Failure(e) => e.failRequest(StatusCodes.InternalServerError)
    }
  }
}

object CromwellApiService {
  import spray.json._

<<<<<<< HEAD
=======
  implicit class EnhancedThrowable(val e: Throwable) extends AnyVal {
    def failRequest(statusCode: StatusCode, warnings: Seq[String] = Vector.empty): Route = {
      completeResponse(statusCode, APIResponse.fail(e).toJson.prettyPrint, warnings)
    }
    def errorRequest(statusCode: StatusCode, warnings: Seq[String] = Vector.empty): Route = {
      completeResponse(statusCode, APIResponse.error(e).toJson.prettyPrint, warnings)
    }
  }

  /**
    * Sends a request to abort the workflow. Provides configurable success & error handlers to allow
    * for different API endpoints to provide different effects in the appropriate situations, e.g. HTTP codes
    * and error messages
    */
  def abortWorkflow(possibleWorkflowId: String,
                    workflowStoreActor: ActorRef,
                    workflowManagerActor: ActorRef,
                    successHandler: PartialFunction[SuccessfulAbortResponse, Route] = standardAbortSuccessHandler,
                    errorHandler: PartialFunction[Throwable, Route] = standardAbortErrorHandler)
                   (implicit timeout: Timeout): Route = {
    handleExceptions(ExceptionHandler(errorHandler)) {
      Try(WorkflowId.fromString(possibleWorkflowId)) match {
        case Success(workflowId) =>
          val response = workflowStoreActor.ask(WorkflowStoreActor.AbortWorkflowCommand(workflowId)).mapTo[AbortResponse]
          onComplete(response) {
            case Success(x: SuccessfulAbortResponse) => successHandler(x)
            case Success(x: WorkflowAbortFailureResponse) => throw x.failure
            case Failure(e) => throw e
          }
        case Failure(_) => throw InvalidWorkflowException(possibleWorkflowId)
      }
    }
  }

  /**
    * The abort success handler for typical cases, i.e. cromwell's API.
    */
  private def standardAbortSuccessHandler: PartialFunction[SuccessfulAbortResponse, Route] = {
    case WorkflowAbortedResponse(id) => complete(ToResponseMarshallable(WorkflowAbortResponse(id.toString, WorkflowAborted.toString)))
    case WorkflowAbortRequestedResponse(id) => complete(ToResponseMarshallable(WorkflowAbortResponse(id.toString, WorkflowAborting.toString)))
  }

  /**
    * The abort error handler for typical cases, i.e. cromwell's API
    */
  private def standardAbortErrorHandler: PartialFunction[Throwable, Route] = {
    case e: InvalidWorkflowException => e.failRequest(StatusCodes.BadRequest)
    /*
       FIXME:
       Note that the following condition is currently impossible to reach. There's a test for this condition however,
       so will remove in a subsequent PR as it's topically different than this PR
     */
    case e: IllegalStateException => e.errorRequest(StatusCodes.Forbidden)
    case e: WorkflowNotFoundException => e.errorRequest(StatusCodes.NotFound)
    case _: AskTimeoutException if CromwellShutdown.shutdownInProgress() => serviceShuttingDownResponse
    case e: TimeoutException => e.failRequest(StatusCodes.ServiceUnavailable)
    case e: Exception => e.errorRequest(StatusCodes.InternalServerError)
  }

>>>>>>> 862a5779
  def validateWorkflowId(possibleWorkflowId: String,
                         serviceRegistryActor: ActorRef)
                        (implicit timeout: Timeout, executor: ExecutionContext): Future[WorkflowId] = {
    Try(WorkflowId.fromString(possibleWorkflowId)) match {
      case Success(w) =>
        serviceRegistryActor.ask(ValidateWorkflowId(w)).mapTo[WorkflowValidationResponse] map {
          case RecognizedWorkflowId => w
          case UnrecognizedWorkflowId => throw UnrecognizedWorkflowException(w)
          case FailedToCheckWorkflowId(t) => throw t
        }
      case Failure(_) => Future.failed(InvalidWorkflowException(possibleWorkflowId))
    }
  }

  final case class BackendResponse(supportedBackends: List[String], defaultBackend: String)

  final case class UnrecognizedWorkflowException(id: WorkflowId) extends Exception(s"Unrecognized workflow ID: $id")

  final case class InvalidWorkflowException(possibleWorkflowId: String) extends Exception(s"Invalid workflow ID: '$possibleWorkflowId'.")

  val cromwellVersion = VersionUtil.getVersion("cromwell-engine")
  val swaggerUiVersion = VersionUtil.getVersion("swagger-ui", VersionUtil.sbtDependencyVersion("swaggerUi"))
  val backendResponse = BackendResponse(BackendConfiguration.AllBackendEntries.map(_.name).sorted, BackendConfiguration.DefaultBackendEntry.name)
  val versionResponse = JsObject(Map("cromwell" -> cromwellVersion.toJson))
  val serviceShuttingDownResponse = new Exception("Cromwell service is shutting down.").failRequest(StatusCodes.ServiceUnavailable)
}<|MERGE_RESOLUTION|>--- conflicted
+++ resolved
@@ -236,17 +236,6 @@
 object CromwellApiService {
   import spray.json._
 
-<<<<<<< HEAD
-=======
-  implicit class EnhancedThrowable(val e: Throwable) extends AnyVal {
-    def failRequest(statusCode: StatusCode, warnings: Seq[String] = Vector.empty): Route = {
-      completeResponse(statusCode, APIResponse.fail(e).toJson.prettyPrint, warnings)
-    }
-    def errorRequest(statusCode: StatusCode, warnings: Seq[String] = Vector.empty): Route = {
-      completeResponse(statusCode, APIResponse.error(e).toJson.prettyPrint, warnings)
-    }
-  }
-
   /**
     * Sends a request to abort the workflow. Provides configurable success & error handlers to allow
     * for different API endpoints to provide different effects in the appropriate situations, e.g. HTTP codes
@@ -297,7 +286,6 @@
     case e: Exception => e.errorRequest(StatusCodes.InternalServerError)
   }
 
->>>>>>> 862a5779
   def validateWorkflowId(possibleWorkflowId: String,
                          serviceRegistryActor: ActorRef)
                         (implicit timeout: Timeout, executor: ExecutionContext): Future[WorkflowId] = {
